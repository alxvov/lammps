"LAMMPS WWW Site"_lws - "LAMMPS Documentation"_ld - "LAMMPS Commands"_lc :c

:link(lws,http://lammps.sandia.gov)
:link(ld,Manual.html)
:link(lc,Commands_all.html)

:line

min_modify command :h3

[Syntax:]

min_modify keyword values ... :pre

one or more keyword/value pairs may be listed :ulb,l
keyword = {dmax} or {line} or {norm} or {alpha_damp} or {discrete_factor}
  {dmax} value = max
    max = maximum distance for line search to move (distance units)
  {line} value = {backtrack} or {quadratic} or {forcezero} or {spin_cubic} or {spin_none}
    backtrack,quadratic,forcezero,spin_cubic,spin_none = style of linesearch to use 
<<<<<<< HEAD
  {norm} value = {euclidean} or {max}
    euclidean,max = style of norm to use 
=======
  {norm} value = {two} or {max}
    two = Euclidean two-norm (length of 3N vector)
    inf = max force component across all 3-vectors
    max = max force norm across all 3-vectors
>>>>>>> edda8a4d
  {alpha_damp} value = damping
    damping = fictitious Gilbert damping for spin minimization (adim)
  {discrete_factor} value = factor
    factor = discretization factor for adaptive spin timestep (adim) :pre
:ule

[Examples:]

min_modify dmax 0.2 :pre

[Description:]

This command sets parameters that affect the energy minimization
algorithms selected by the "min_style"_min_style.html command.  The
various settings may affect the convergence rate and overall number of
force evaluations required by a minimization, so users can experiment
with these parameters to tune their minimizations.

The {cg} and {sd} minimization styles have an outer iteration and an
inner iteration which is steps along a one-dimensional line search in
a particular search direction.  The {dmax} parameter is how far any
atom can move in a single line search in any dimension (x, y, or z).
For the {quickmin} and {fire} minimization styles, the {dmax} setting
is how far any atom can move in a single iteration (timestep).  Thus a
value of 0.1 in real "units"_units.html means no atom will move
further than 0.1 Angstroms in a single outer iteration.  This prevents
highly overlapped atoms from being moved long distances (e.g. through
another atom) due to large forces.

The choice of line search algorithm for the {cg} and {sd} minimization
styles can be selected via the {line} keyword.
The default {quadratic} line search algorithm starts out using
the robust backtracking method described below. However, once
the system gets close to a local
minimum and the linesearch steps get small, so that the energy
is approximately quadratic in the step length, it uses the
estimated location of zero gradient as the linesearch step,
provided the energy change is downhill.
This becomes more efficient than backtracking
for highly-converged relaxations. The {forcezero}
line search algorithm is similar to {quadratic}.
It may be more efficient than {quadratic} on some systems.

The backtracking search is robust and should always find a local energy
minimum.  However, it will "converge" when it can no longer reduce the
energy of the system.  Individual atom forces may still be larger than
desired at this point, because the energy change is measured as the
difference of two large values (energy before and energy after) and
that difference may be smaller than machine epsilon even if atoms
could move in the gradient direction to reduce forces further.

The choice of a norm can be modified for the min styles {cg}, {sd}, 
<<<<<<< HEAD
{quickmin}, {fire}, {spin}, {spin_oso_cg} and {spin_oso_lbfgs} using 
the {norm} keyword.
The default {euclidean} norm computes the 2-norm (length) of the
global force vector. The {max} norm computes the maximum value
of the 2-norms across all forces in the system.  
=======
{quickmin}, {fire}, {spin}, {spin/cg} and {spin/lbfgs} using 
the {norm} keyword.
The default {two} norm computes the 2-norm (Euclidean length) of the
global force vector:

:c,image(Eqs/norm_two.jpg) 

The {max} norm computes the length of the 3-vector force 
for each atom  (2-norm), and takes the maximum value of those across 
all atoms

:c,image(Eqs/norm_max.jpg) 

The {inf} norm takes the maximum component across the forces of
all atoms in the system: 

:c,image(Eqs/norm_inf.jpg) 

For the min styles {spin}, {spin/cg} and {spin/lbfgs}, the force
norm is replaced by the spin-torque norm.
>>>>>>> edda8a4d

Keywords {alpha_damp} and {discrete_factor} only make sense when
a "min_spin"_min_spin.html command is declared.
Keyword {alpha_damp} defines an analog of a magnetic Gilbert
damping. It defines a relaxation rate toward an equilibrium for
a given magnetic system.
Keyword {discrete_factor} defines a discretization factor for the
adaptive timestep used in the {spin} minimization.
See "min_spin"_min_spin.html for more information about those
quantities. 

<<<<<<< HEAD
The choice of a line search algorithm for the {spin_oso_cg} and
{spin_oso_lbfgs} styles can be specified via the {line} keyword.
=======
The choice of a line search algorithm for the {spin/cg} and
{spin/lbfgs} styles can be specified via the {line} keyword.
>>>>>>> edda8a4d
The {spin_cubic} and  {spin_none} only make sense when one of those 
two minimization styles is declared.
The {spin_cubic} performs the line search based on a cubic interpolation
of the energy along the search direction. The {spin_none} keyword
deactivates the line search procedure.
<<<<<<< HEAD
The {spin_none} is a default value for {line} keyword for both {spin_oso_lbfgs}
and {spin_oso_cg}. Convergence of {spin_oso_lbfgs} can be more robust if
{spin_cubic} line search is used.

[Restrictions:] The line search procedure of styles
{spin_oso_cg} and {spin_oso_lbfgs} cannot be used for magnetic
GNEB calculations. See "neb/spin"_neb_spin.html for more
explanation.
=======
The {spin_none} is a default value for {line} keyword for both {spin/lbfgs}
and {spin/cg}. Convergence of {spin/lbfgs} can be more robust if
{spin_cubic} line search is used.

[Restrictions:] 

For magnetic GNEB calculations, only {spin_none} value for {line} keyword can be used
when styles {spin/cg} and {spin/lbfgs} are employed.
See "neb/spin"_neb_spin.html for more explanation.
>>>>>>> edda8a4d

[Related commands:]

"min_style"_min_style.html, "minimize"_minimize.html

[Default:]

<<<<<<< HEAD
The option defaults are dmax = 0.1, line = quadratic and norm = euclidean.

For the {spin}, {spin_oso_cg} and {spin_oso_lbfgs} styles, the
=======
The option defaults are dmax = 0.1, line = quadratic and norm = two.

For the {spin}, {spin/cg} and {spin/lbfgs} styles, the
>>>>>>> edda8a4d
option defaults are alpha_damp = 1.0, discrete_factor = 10.0,
line = spin_none, and norm = euclidean.<|MERGE_RESOLUTION|>--- conflicted
+++ resolved
@@ -18,15 +18,10 @@
     max = maximum distance for line search to move (distance units)
   {line} value = {backtrack} or {quadratic} or {forcezero} or {spin_cubic} or {spin_none}
     backtrack,quadratic,forcezero,spin_cubic,spin_none = style of linesearch to use 
-<<<<<<< HEAD
-  {norm} value = {euclidean} or {max}
-    euclidean,max = style of norm to use 
-=======
   {norm} value = {two} or {max}
     two = Euclidean two-norm (length of 3N vector)
     inf = max force component across all 3-vectors
     max = max force norm across all 3-vectors
->>>>>>> edda8a4d
   {alpha_damp} value = damping
     damping = fictitious Gilbert damping for spin minimization (adim)
   {discrete_factor} value = factor
@@ -79,13 +74,6 @@
 could move in the gradient direction to reduce forces further.
 
 The choice of a norm can be modified for the min styles {cg}, {sd}, 
-<<<<<<< HEAD
-{quickmin}, {fire}, {spin}, {spin_oso_cg} and {spin_oso_lbfgs} using 
-the {norm} keyword.
-The default {euclidean} norm computes the 2-norm (length) of the
-global force vector. The {max} norm computes the maximum value
-of the 2-norms across all forces in the system.  
-=======
 {quickmin}, {fire}, {spin}, {spin/cg} and {spin/lbfgs} using 
 the {norm} keyword.
 The default {two} norm computes the 2-norm (Euclidean length) of the
@@ -106,7 +94,6 @@
 
 For the min styles {spin}, {spin/cg} and {spin/lbfgs}, the force
 norm is replaced by the spin-torque norm.
->>>>>>> edda8a4d
 
 Keywords {alpha_damp} and {discrete_factor} only make sense when
 a "min_spin"_min_spin.html command is declared.
@@ -118,28 +105,13 @@
 See "min_spin"_min_spin.html for more information about those
 quantities. 
 
-<<<<<<< HEAD
-The choice of a line search algorithm for the {spin_oso_cg} and
-{spin_oso_lbfgs} styles can be specified via the {line} keyword.
-=======
 The choice of a line search algorithm for the {spin/cg} and
 {spin/lbfgs} styles can be specified via the {line} keyword.
->>>>>>> edda8a4d
 The {spin_cubic} and  {spin_none} only make sense when one of those 
 two minimization styles is declared.
 The {spin_cubic} performs the line search based on a cubic interpolation
 of the energy along the search direction. The {spin_none} keyword
 deactivates the line search procedure.
-<<<<<<< HEAD
-The {spin_none} is a default value for {line} keyword for both {spin_oso_lbfgs}
-and {spin_oso_cg}. Convergence of {spin_oso_lbfgs} can be more robust if
-{spin_cubic} line search is used.
-
-[Restrictions:] The line search procedure of styles
-{spin_oso_cg} and {spin_oso_lbfgs} cannot be used for magnetic
-GNEB calculations. See "neb/spin"_neb_spin.html for more
-explanation.
-=======
 The {spin_none} is a default value for {line} keyword for both {spin/lbfgs}
 and {spin/cg}. Convergence of {spin/lbfgs} can be more robust if
 {spin_cubic} line search is used.
@@ -149,7 +121,6 @@
 For magnetic GNEB calculations, only {spin_none} value for {line} keyword can be used
 when styles {spin/cg} and {spin/lbfgs} are employed.
 See "neb/spin"_neb_spin.html for more explanation.
->>>>>>> edda8a4d
 
 [Related commands:]
 
@@ -157,14 +128,8 @@
 
 [Default:]
 
-<<<<<<< HEAD
-The option defaults are dmax = 0.1, line = quadratic and norm = euclidean.
-
-For the {spin}, {spin_oso_cg} and {spin_oso_lbfgs} styles, the
-=======
 The option defaults are dmax = 0.1, line = quadratic and norm = two.
 
 For the {spin}, {spin/cg} and {spin/lbfgs} styles, the
->>>>>>> edda8a4d
 option defaults are alpha_damp = 1.0, discrete_factor = 10.0,
 line = spin_none, and norm = euclidean.