--- conflicted
+++ resolved
@@ -173,11 +173,7 @@
 minimization procedure.  To enable
 this, you must first define a
 "min_style"_min_style.html, using either the {spin},
-<<<<<<< HEAD
-{spin_oso_cg}, or {spin_oso_lbfgs} style (see
-=======
 {spin/cg}, or {spin/lbfgs} style (see
->>>>>>> edda8a4d
 "min_spin"_min_spin.html for more information).  
 The other styles cannot be used, since they relax the lattice
 degrees of freedom instead of the spins.
@@ -363,13 +359,8 @@
 package.  See the "Build package"_Build_package.html doc
 page for more info.
 
-<<<<<<< HEAD
-The line search procedures of the {spin_oso_cg} and {spin_oso_lbfgs} 
-minimization styles cannot be used in a GNEB calculation. 
-=======
 For magnetic GNEB calculations, only {spin_none} value for {line} keyword can be used
 when styles {spin/cg} and {spin/lbfgs} are employed.
->>>>>>> edda8a4d
 
 :line
 
