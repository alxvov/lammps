"LAMMPS WWW Site"_lws - "LAMMPS Documentation"_ld - "LAMMPS Commands"_lc :c

:link(lws,http://lammps.sandia.gov)
:link(ld,Manual.html)
:link(lc,Commands_all.html)

:line

minimize command :h3
minimize/kk command :h3

[Syntax:]

minimize etol ftol maxiter maxeval :pre

etol = stopping tolerance for energy (unitless)
ftol = stopping tolerance for force (force units)
maxiter = max iterations of minimizer
maxeval = max number of force/energy evaluations :ul

[Examples:]

minimize 1.0e-4 1.0e-6 100 1000
minimize 0.0 1.0e-8 1000 100000 :pre

[Description:]

Perform an energy minimization of the system, by iteratively adjusting
atom coordinates.  Iterations are terminated when one of the stopping
criteria is satisfied.  At that point the configuration will hopefully
be in local potential energy minimum.  More precisely, the
configuration should approximate a critical point for the objective
function (see below), which may or may not be a local minimum.

The minimization algorithm used is set by the
"min_style"_min_style.html command.  Other options are set by the
"min_modify"_min_modify.html command.  Minimize commands can be
interspersed with "run"_run.html commands to alternate between
relaxation and dynamics.  The minimizers bound the distance atoms move
in one iteration, so that you can relax systems with highly overlapped
atoms (large energies and forces) by pushing the atoms off of each
other.

Alternate means of relaxing a system are to run dynamics with a small
or "limited timestep"_fix_nve_limit.html.  Or dynamics can be run
using "fix viscous"_fix_viscous.html to impose a damping force that
slowly drains all kinetic energy from the system.  The "pair_style
soft"_pair_soft.html potential can be used to un-overlap atoms while
running dynamics.

Note that you can minimize some atoms in the system while holding the
coordinates of other atoms fixed by applying "fix
setforce"_fix_setforce.html to the other atoms.  See a fuller
discussion of using fixes while minimizing below.

The "minimization styles"_min_style.html {cg}, {sd}, and {hftn}
involves an outer iteration loop which sets the search direction along
which atom coordinates are changed.  An inner iteration is then
performed using a line search algorithm.  The line search typically
evaluates forces and energies several times to set new coordinates.
Currently, a backtracking algorithm is used which may not be optimal
in terms of the number of force evaluations performed, but appears to
be more robust than previous line searches we've tried.  The
backtracking method is described in Nocedal and Wright's Numerical
Optimization (Procedure 3.1 on p 41).

The "minimization styles"_min_style.html {quickmin} and {fire} perform
damped dynamics using an Euler integration step.  Thus they require a
"timestep"_timestep.html be defined.

NOTE: The damped dynamic minimizers use whatever timestep you have
defined via the "timestep"_timestep.html command.  Often they will
converge more quickly if you use a timestep about 10x larger than you
would normally use for dynamics simulations.

:line

In all cases, the objective function being minimized is the total
potential energy of the system as a function of the N atom
coordinates:

:c,image(Eqs/min_energy.jpg)

where the first term is the sum of all non-bonded "pairwise
interactions"_pair_style.html including "long-range Coulombic
interactions"_kspace_style.html, the 2nd through 5th terms are
"bond"_bond_style.html, "angle"_angle_style.html,
"dihedral"_dihedral_style.html, and "improper"_improper_style.html
interactions respectively, and the last term is energy due to
"fixes"_fix.html which can act as constraints or apply force to atoms,
such as through interaction with a wall.  See the discussion below about
how fix commands affect minimization.

The starting point for the minimization is the current configuration
of the atoms.

:line

The minimization procedure stops if any of several criteria are met:

the change in energy between outer iterations is less than {etol}
the 2-norm (length) of the global force vector is less than the {ftol}
the line search fails because the step distance backtracks to 0.0
the number of outer iterations or timesteps exceeds {maxiter}
the number of total force evaluations exceeds {maxeval} :ul

NOTE: the "minimization style"_min_style.html {spin},
<<<<<<< HEAD
{spin_oso_cg}, and {spin_oso_lbfgs} replace
=======
{spin/cg}, and {spin/lbfgs} replace
>>>>>>> edda8a4d
the force tolerance {ftol} by a torque tolerance.
The minimization procedure stops if the 2-norm (length) of the torque vector on atom
(defined as the cross product between the
atomic spin and its precession vectors omega) is less than {ftol},
or if any of the other criteria are met. Torque have the same units as the energy.

NOTE: You can also use the "fix halt"_fix_halt.html command to specify
a general criterion for exiting a minimization, that is a calculation
performed on the state of the current system, as defined by an
"equal-style variable"_variable.html.

For the first criterion, the specified energy tolerance {etol} is
unitless; it is met when the energy change between successive
iterations divided by the energy magnitude is less than or equal to
the tolerance.  For example, a setting of 1.0e-4 for {etol} means an
energy tolerance of one part in 10^4.  For the damped dynamics
minimizers this check is not performed for a few steps after
velocities are reset to 0, otherwise the minimizer would prematurely
converge.

For the second criterion, the specified force tolerance {ftol} is in
force units, since it is the length of the global force vector for all
atoms, e.g. a vector of size 3N for N atoms.  Since many of the
components will be near zero after minimization, you can think of
{ftol} as an upper bound on the final force on any component of any
atom.  For example, a setting of 1.0e-4 for {ftol} means no x, y, or z
component of force on any atom will be larger than 1.0e-4 (in force
units) after minimization.

Either or both of the {etol} and {ftol} values can be set to 0.0, in
which case some other criterion will terminate the minimization.

During a minimization, the outer iteration count is treated as a
timestep.  Output is triggered by this timestep, e.g. thermodynamic
output or dump and restart files.

Using the "thermo_style custom"_thermo_style.html command with the
{fmax} or {fnorm} keywords can be useful for monitoring the progress
of the minimization.  Note that these outputs will be calculated only
from forces on the atoms, and will not include any extra degrees of
freedom, such as from the "fix box/relax"_fix_box_relax.html command.

Following minimization, a statistical summary is printed that lists
which convergence criterion caused the minimizer to stop, as well as
information about the energy, force, final line search, and
iteration counts.  An example is as follows:

Minimization stats:
  Stopping criterion = max iterations
  Energy initial, next-to-last, final =
       -0.626828169302     -2.82642039062     -2.82643549739
  Force two-norm initial, final = 2052.1 91.9642
  Force max component initial, final = 346.048 9.78056
  Final line search alpha, max atom move = 2.23899e-06 2.18986e-05
  Iterations, force evaluations = 2000 12724 :pre

The 3 energy values are for before and after the minimization and on
the next-to-last iteration.  This is what the {etol} parameter checks.

The two-norm force values are the length of the global force vector
before and after minimization.  This is what the {ftol} parameter
checks.

The max-component force values are the absolute value of the largest
component (x,y,z) in the global force vector, i.e. the infinity-norm
of the force vector.

The alpha parameter for the line-search, when multiplied by the max
force component (on the last iteration), gives the max distance any
atom moved during the last iteration.  Alpha will be 0.0 if the line
search could not reduce the energy.  Even if alpha is non-zero, if the
"max atom move" distance is tiny compared to typical atom coordinates,
then it is possible the last iteration effectively caused no atom
movement and thus the evaluated energy did not change and the
minimizer terminated.  Said another way, even with non-zero forces,
it's possible the effect of those forces is to move atoms a distance
less than machine precision, so that the energy cannot be further
reduced.

The iterations and force evaluation values are what is checked by the
{maxiter} and {maxeval} parameters.

:line

NOTE: There are several force fields in LAMMPS which have
discontinuities or other approximations which may prevent you from
performing an energy minimization to high tolerances.  For example,
you should use a "pair style"_pair_style.html that goes to 0.0 at the
cutoff distance when performing minimization (even if you later change
it when running dynamics).  If you do not do this, the total energy of
the system will have discontinuities when the relative distance
between any pair of atoms changes from cutoff+epsilon to
cutoff-epsilon and the minimizer may behave poorly.  Some of the
many-body potentials use splines and other internal cutoffs that
inherently have this problem.  The "long-range Coulombic
styles"_kspace_style.html (PPPM, Ewald) are approximate to within the
user-specified tolerance, which means their energy and forces may not
agree to a higher precision than the Kspace-specified tolerance.  In
all these cases, the minimizer may give up and stop before finding a
minimum to the specified energy or force tolerance.

Note that a cutoff Lennard-Jones potential (and others) can be shifted
so that its energy is 0.0 at the cutoff via the
"pair_modify"_pair_modify.html command.  See the doc pages for
individual "pair styles"_pair_style.html for details.  Note that
Coulombic potentials always have a cutoff, unless versions with a
long-range component are used (e.g. "pair_style
lj/cut/coul/long"_pair_lj.html).  The CHARMM potentials go to 0.0 at
the cutoff (e.g. "pair_style lj/charmm/coul/charmm"_pair_charmm.html),
as do the GROMACS potentials (e.g. "pair_style
lj/gromacs"_pair_gromacs.html).

If a soft potential ("pair_style soft"_pair_soft.html) is used the
Astop value is used for the prefactor (no time dependence).

The "fix box/relax"_fix_box_relax.html command can be used to apply an
external pressure to the simulation box and allow it to shrink/expand
during the minimization.

Only a few other fixes (typically those that add forces) are invoked
during minimization.  See the doc pages for individual "fix"_fix.html
commands to see which ones are relevant.  Current examples of fixes
that can be used include:

"fix addforce"_fix_addforce.html
"fix addtorque"_fix_addtorque.html
"fix efield"_fix_efield.html
"fix enforce2d"_fix_enforce2d.html
"fix indent"_fix_indent.html
"fix lineforce"_fix_lineforce.html
"fix planeforce"_fix_planeforce.html
"fix setforce"_fix_setforce.html
"fix spring"_fix_spring.html
"fix spring/self"_fix_spring_self.html
"fix viscous"_fix_viscous.html
"fix wall"_fix_wall.html
"fix wall/region"_fix_wall_region.html :ul

NOTE: Some fixes which are invoked during minimization have an
associated potential energy.  For that energy to be included in the
total potential energy of the system (the quantity being minimized),
you MUST enable the "fix_modify"_fix_modify.html {energy} option for
that fix.  The doc pages for individual "fix"_fix.html commands
specify if this should be done.

NOTE: The minimizers in LAMMPS do not allow for bonds (or angles, etc)
to be held fixed while atom coordinates are being relaxed, e.g. via
"fix shake"_fix_shake.html or "fix rigid"_fix_rigid.html.  See more
info in the Restrictions section below.

:line

Styles with a {gpu}, {intel}, {kk}, {omp}, or {opt} suffix are
functionally the same as the corresponding style without the suffix.
They have been optimized to run faster, depending on your available
hardware, as discussed on the "Speed packages"_Speed_packages.html doc
page.  The accelerated styles take the same arguments and should
produce the same results, except for round-off and precision issues.

These accelerated styles are part of the GPU, USER-INTEL, KOKKOS,
USER-OMP and OPT packages, respectively.  They are only enabled if
LAMMPS was built with those packages.  See the "Build
package"_Build_package.html doc page for more info.

You can specify the accelerated styles explicitly in your input script
by including their suffix, or you can use the "-suffix command-line
switch"_Run_options.html when you invoke LAMMPS, or you can use the
"suffix"_suffix.html command in your input script.

See the "Speed packages"_Speed_packages.html doc page for more
instructions on how to use the accelerated styles effectively.

:line

[Restrictions:]

Features that are not yet implemented are listed here, in case someone
knows how they could be coded:

It is an error to use "fix shake"_fix_shake.html with minimization
because it turns off bonds that should be included in the potential
energy of the system.  The effect of a fix shake can be approximated
during a minimization by using stiff spring constants for the bonds
and/or angles that would normally be constrained by the SHAKE
algorithm.

"Fix rigid"_fix_rigid.html is also not supported by minimization.  It
is not an error to have it defined, but the energy minimization will
not keep the defined body(s) rigid during the minimization.  Note that
if bonds, angles, etc internal to a rigid body have been turned off
(e.g. via "neigh_modify exclude"_neigh_modify.html), they will not
contribute to the potential energy which is probably not what is
desired.

Pair potentials that produce torque on a particle (e.g. "granular
potentials"_pair_gran.html or the "GayBerne
potential"_pair_gayberne.html for ellipsoidal particles) are not
relaxed by a minimization.  More specifically, radial relaxations are
induced, but no rotations are induced by a minimization, so such a
system will not fully relax.

[Related commands:]

"min_modify"_min_modify.html, "min_style"_min_style.html,
"run_style"_run_style.html

[Default:] none<|MERGE_RESOLUTION|>--- conflicted
+++ resolved
@@ -105,11 +105,7 @@
 the number of total force evaluations exceeds {maxeval} :ul
 
 NOTE: the "minimization style"_min_style.html {spin},
-<<<<<<< HEAD
-{spin_oso_cg}, and {spin_oso_lbfgs} replace
-=======
 {spin/cg}, and {spin/lbfgs} replace
->>>>>>> edda8a4d
 the force tolerance {ftol} by a torque tolerance.
 The minimization procedure stops if the 2-norm (length) of the torque vector on atom
 (defined as the cross product between the
