/* ----------------------------------------------------------------------
   LAMMPS - Large-scale Atomic/Molecular Massively Parallel Simulator
   http://lammps.sandia.gov, Sandia National Laboratories
   Steve Plimpton, sjplimp@sandia.gov

   Copyright (2003) Sandia Corporation.  Under the terms of Contract
   DE-AC04-94AL85000 with Sandia Corporation, the U.S. Government retains
   certain rights in this software.  This software is distributed under
   the GNU General Public License.

   See the README file in the top-level LAMMPS directory.
------------------------------------------------------------------------- */

/* ------------------------------------------------------------------------
   Contributing authors: Julien Tranchida (SNL)

   Please cite the related publication:
------------------------------------------------------------------------- */

#include "min_spin.h"
#include <mpi.h>
#include <cmath>
#include <cstring>
#include "universe.h"
#include "atom.h"
#include "force.h"
#include "update.h"
#include "output.h"
#include "timer.h"
#include "error.h"
#include "math_const.h"

using namespace LAMMPS_NS;
using namespace MathConst;

// EPS_ENERGY = minimum normalization for energy tolerance

#define EPS_ENERGY 1.0e-8

#define DELAYSTEP 5

/* ---------------------------------------------------------------------- */

MinSpin::MinSpin(LAMMPS *lmp) : Min(lmp) {
  alpha_damp = 1.0;
  discrete_factor = 10.0;
}

/* ---------------------------------------------------------------------- */

void MinSpin::init()
{
  Min::init();

  dts = dt = update->dt;
  last_negative = update->ntimestep;
}

/* ---------------------------------------------------------------------- */

void MinSpin::setup_style()
{
  double **v = atom->v;
  int nlocal = atom->nlocal;

  // check if the atom/spin style is defined

  if (!atom->sp_flag)
    error->all(FLERR,"min/spin requires atom/spin style");

  for (int i = 0; i < nlocal; i++)
    v[i][0] = v[i][1] = v[i][2] = 0.0;
}

/* ---------------------------------------------------------------------- */

int MinSpin::modify_param(int narg, char **arg)
{
  if (strcmp(arg[0],"alpha_damp") == 0) {
    if (narg < 2) error->all(FLERR,"Illegal min_modify command");
    alpha_damp = force->numeric(FLERR,arg[1]);
    return 2;
  }
  if (strcmp(arg[0],"discrete_factor") == 0) {
    if (narg < 2) error->all(FLERR,"Illegal min_modify command");
    discrete_factor = force->numeric(FLERR,arg[1]);
    return 2;
  }
  return 0;
}

/* ----------------------------------------------------------------------
   set current vector lengths and pointers
   called after atoms have migrated
------------------------------------------------------------------------- */

void MinSpin::reset_vectors()
{
  // atomic dof

  // size sp is 4N vector
  nvec = 4 * atom->nlocal;
  if (nvec) spvec = atom->sp[0];

  nvec = 3 * atom->nlocal;
  if (nvec) fmvec = atom->fm[0];

  if (nvec) xvec = atom->x[0];
  if (nvec) fvec = atom->f[0];
}

/* ----------------------------------------------------------------------
   minimization via damped spin dynamics
------------------------------------------------------------------------- */

int MinSpin::iterate(int maxiter)
{
  bigint ntimestep;
<<<<<<< HEAD
  double fmdotfm,fmsq,fmsqall;
=======
  double fmdotfm,fmsq;
>>>>>>> edda8a4d
  int flag,flagall;

  for (int iter = 0; iter < maxiter; iter++) {

    if (timer->check_timeout(niter))
      return TIMEOUT;

    ntimestep = ++update->ntimestep;
    niter++;

    // optimize timestep accross processes / replicas
    // need a force calculation for timestep optimization

    if (iter == 0) energy_force(0);
    dts = evaluate_dt();

    // apply damped precessional dynamics to the spins

    advance_spins(dts);

    eprevious = ecurrent;
    ecurrent = energy_force(0);
    neval++;

    //// energy tolerance criterion
    //// only check after DELAYSTEP elapsed since velocties reset to 0
    //// sync across replicas if running multi-replica minimization

    if (update->etol > 0.0 && ntimestep-last_negative > DELAYSTEP) {
      if (update->multireplica == 0) {
        if (fabs(ecurrent-eprevious) <
            update->etol * 0.5*(fabs(ecurrent) + fabs(eprevious) + EPS_ENERGY))
          return ETOL;
      } else {
        if (fabs(ecurrent-eprevious) <
            update->etol * 0.5*(fabs(ecurrent) + fabs(eprevious) + EPS_ENERGY))
          flag = 0;
        else flag = 1;
        MPI_Allreduce(&flag,&flagall,1,MPI_INT,MPI_SUM,universe->uworld);
        if (flagall == 0) return ETOL;
      }
    }

    // magnetic torque tolerance criterion
    // sync across replicas if running multi-replica minimization

<<<<<<< HEAD
    fmdotfm = fmsq = fmsqall = 0.0;
    if (update->ftol > 0.0) {
      if (normstyle == 1) {		// max torque norm
	fmsq = max_torque();
	fmsqall = fmsq;
	if (update->multireplica == 0)
	  MPI_Allreduce(&fmsq,&fmsqall,1,MPI_INT,MPI_MAX,universe->uworld);
      } else {				// Euclidean torque norm
	fmsq = total_torque();
	fmsqall = fmsq;
	if (update->multireplica == 0)
	  MPI_Allreduce(&fmsq,&fmsqall,1,MPI_INT,MPI_SUM,universe->uworld);
      }
      fmdotfm = fmsqall*fmsqall;
=======
    fmdotfm = fmsq = 0.0;
    if (update->ftol > 0.0) {
      if (normstyle == MAX) fmsq = max_torque();	// max torque norm
      else if (normstyle == INF) fmsq = inf_torque();	// inf torque norm
      else if (normstyle == TWO) fmsq = total_torque();	// Euclidean torque 2-norm
      else error->all(FLERR,"Illegal min_modify command");
      fmdotfm = fmsq*fmsq;
>>>>>>> edda8a4d
      if (update->multireplica == 0) {
        if (fmdotfm < update->ftol*update->ftol) return FTOL;
      } else {
        if (fmdotfm < update->ftol*update->ftol) flag = 0;
        else flag = 1;
        MPI_Allreduce(&flag,&flagall,1,MPI_INT,MPI_SUM,universe->uworld);
        if (flagall == 0) return FTOL;
      }
    }

    // output for thermo, dump, restart files

    if (output->next == ntimestep) {
      timer->stamp();
      output->write(ntimestep);
      timer->stamp(Timer::OUTPUT);
    }
  }

  return MAXITER;
}

/* ----------------------------------------------------------------------
   evaluate max timestep
---------------------------------------------------------------------- */

double MinSpin::evaluate_dt()
{
  double dtmax;
  double fmsq;
  double fmaxsqone,fmaxsqloc,fmaxsqall;
  int nlocal = atom->nlocal;
  double **fm = atom->fm;

  // finding max fm on this proc.

  fmsq = fmaxsqone = fmaxsqloc = fmaxsqall = 0.0;
  for (int i = 0; i < nlocal; i++) {
    fmsq = fm[i][0]*fm[i][0]+fm[i][1]*fm[i][1]+fm[i][2]*fm[i][2];
    fmaxsqone = MAX(fmaxsqone,fmsq);
  }

  // finding max fm on this replica

  fmaxsqloc = fmaxsqone;
  MPI_Allreduce(&fmaxsqone,&fmaxsqloc,1,MPI_DOUBLE,MPI_MAX,world);

  // finding max fm over all replicas, if necessary
  // this communicator would be invalid for multiprocess replicas

  fmaxsqall = fmaxsqloc;
  if (update->multireplica == 1) {
    fmaxsqall = fmaxsqloc;
    MPI_Allreduce(&fmaxsqloc,&fmaxsqall,1,MPI_DOUBLE,MPI_MAX,universe->uworld);
  }

  if (fmaxsqall == 0.0)
    error->all(FLERR,"Incorrect fmaxsqall calculation");

  // define max timestep by dividing by the
  // inverse of max frequency by discrete_factor

  dtmax = MY_2PI/(discrete_factor*sqrt(fmaxsqall));

  return dtmax;
}

/* ----------------------------------------------------------------------
   geometric damped advance of spins
---------------------------------------------------------------------- */

void MinSpin::advance_spins(double dts)
{
  int nlocal = atom->nlocal;
  double **sp = atom->sp;
  double **fm = atom->fm;
  double tdampx,tdampy,tdampz;
  double fm2,energy,dts2;
  double cp[3],g[3];

  dts2 = dts*dts;

  // loop on all spins on proc.

  for (int i = 0; i < nlocal; i++) {

    // calc. damping torque

    tdampx = -alpha_damp*(fm[i][1]*sp[i][2] - fm[i][2]*sp[i][1]);
    tdampy = -alpha_damp*(fm[i][2]*sp[i][0] - fm[i][0]*sp[i][2]);
    tdampz = -alpha_damp*(fm[i][0]*sp[i][1] - fm[i][1]*sp[i][0]);

    // apply advance algorithm (geometric, norm preserving)

    fm2 = (tdampx*tdampx+tdampy*tdampy+tdampz*tdampz);
    energy = (sp[i][0]*tdampx)+(sp[i][1]*tdampy)+(sp[i][2]*tdampz);

    cp[0] = tdampy*sp[i][2]-tdampz*sp[i][1];
    cp[1] = tdampz*sp[i][0]-tdampx*sp[i][2];
    cp[2] = tdampx*sp[i][1]-tdampy*sp[i][0];

    g[0] = sp[i][0]+cp[0]*dts;
    g[1] = sp[i][1]+cp[1]*dts;
    g[2] = sp[i][2]+cp[2]*dts;

    g[0] += (tdampx*energy-0.5*sp[i][0]*fm2)*0.5*dts2;
    g[1] += (tdampy*energy-0.5*sp[i][1]*fm2)*0.5*dts2;
    g[2] += (tdampz*energy-0.5*sp[i][2]*fm2)*0.5*dts2;

    g[0] /= (1+0.25*fm2*dts2);
    g[1] /= (1+0.25*fm2*dts2);
    g[2] /= (1+0.25*fm2*dts2);

    sp[i][0] = g[0];
    sp[i][1] = g[1];
    sp[i][2] = g[2];

    // renormalization (check if necessary)

    // no comm. to atoms with same tag
    // because no need for simplecticity
  }
}<|MERGE_RESOLUTION|>--- conflicted
+++ resolved
@@ -116,11 +116,7 @@
 int MinSpin::iterate(int maxiter)
 {
   bigint ntimestep;
-<<<<<<< HEAD
-  double fmdotfm,fmsq,fmsqall;
-=======
   double fmdotfm,fmsq;
->>>>>>> edda8a4d
   int flag,flagall;
 
   for (int iter = 0; iter < maxiter; iter++) {
@@ -167,22 +163,6 @@
     // magnetic torque tolerance criterion
     // sync across replicas if running multi-replica minimization
 
-<<<<<<< HEAD
-    fmdotfm = fmsq = fmsqall = 0.0;
-    if (update->ftol > 0.0) {
-      if (normstyle == 1) {		// max torque norm
-	fmsq = max_torque();
-	fmsqall = fmsq;
-	if (update->multireplica == 0)
-	  MPI_Allreduce(&fmsq,&fmsqall,1,MPI_INT,MPI_MAX,universe->uworld);
-      } else {				// Euclidean torque norm
-	fmsq = total_torque();
-	fmsqall = fmsq;
-	if (update->multireplica == 0)
-	  MPI_Allreduce(&fmsq,&fmsqall,1,MPI_INT,MPI_SUM,universe->uworld);
-      }
-      fmdotfm = fmsqall*fmsqall;
-=======
     fmdotfm = fmsq = 0.0;
     if (update->ftol > 0.0) {
       if (normstyle == MAX) fmsq = max_torque();	// max torque norm
@@ -190,7 +170,6 @@
       else if (normstyle == TWO) fmsq = total_torque();	// Euclidean torque 2-norm
       else error->all(FLERR,"Illegal min_modify command");
       fmdotfm = fmsq*fmsq;
->>>>>>> edda8a4d
       if (update->multireplica == 0) {
         if (fmdotfm < update->ftol*update->ftol) return FTOL;
       } else {
