/* ----------------------------------------------------------------------
   LAMMPS - Large-scale Atomic/Molecular Massively Parallel Simulator
   http://lammps.sandia.gov, Sandia National Laboratories
   Steve Plimpton, sjplimp@sandia.gov

   Copyright (2003) Sandia Corporation.  Under the terms of Contract
   DE-AC04-94AL85000 with Sandia Corporation, the U.S. Government retains
   certain rights in this software.  This software is distributed under
   the GNU General Public License.

   See the README file in the top-level LAMMPS directory.
------------------------------------------------------------------------- */

#include "min_cg.h"
#include <mpi.h>
#include <cmath>
#include "error.h"
#include "update.h"
#include "output.h"
#include "timer.h"

using namespace LAMMPS_NS;

// EPS_ENERGY = minimum normalization for energy tolerance

#define EPS_ENERGY 1.0e-8

/* ---------------------------------------------------------------------- */

MinCG::MinCG(LAMMPS *lmp) : MinLineSearch(lmp) {}

/* ----------------------------------------------------------------------
   minimization via conjugate gradient iterations
------------------------------------------------------------------------- */

int MinCG::iterate(int maxiter)
{
  int i,m,n,fail,ntimestep;
<<<<<<< HEAD
  double beta,gg,dot[2],dotall[2],fmax,fmaxall;
=======
  double beta,gg,dot[2],dotall[2],fmax;
>>>>>>> edda8a4d
  double *fatom,*gatom,*hatom;

  // nlimit = max # of CG iterations before restarting
  // set to ndoftotal unless too big

  int nlimit = static_cast<int> (MIN(MAXSMALLINT,ndoftotal));

  // initialize working vectors

  for (i = 0; i < nvec; i++) h[i] = g[i] = fvec[i];
  if (nextra_atom)
    for (m = 0; m < nextra_atom; m++) {
      fatom = fextra_atom[m];
      gatom = gextra_atom[m];
      hatom = hextra_atom[m];
      n = extra_nlen[m];
      for (i = 0; i < n; i++) hatom[i] = gatom[i] = fatom[i];
    }
  if (nextra_global)
    for (i = 0; i < nextra_global; i++) hextra[i] = gextra[i] = fextra[i];

  gg = fnorm_sqr();

  for (int iter = 0; iter < maxiter; iter++) {

    if (timer->check_timeout(niter))
      return TIMEOUT;

    ntimestep = ++update->ntimestep;
    niter++;

    // line minimization along direction h from current atom->x

    eprevious = ecurrent;
    fail = (this->*linemin)(ecurrent,alpha_final);
    if (fail) return fail;

    // function evaluation criterion

    if (neval >= update->max_eval) return MAXEVAL;

    // energy tolerance criterion

    if (fabs(ecurrent-eprevious) <
        update->etol * 0.5*(fabs(ecurrent) + fabs(eprevious) + EPS_ENERGY))
      return ETOL;

    // force tolerance criterion

    fmax = fmaxall = 0.0;
    dot[0] = dot[1] = 0.0;
    for (i = 0; i < nvec; i++) {
      dot[0] += fvec[i]*fvec[i];
      dot[1] += fvec[i]*g[i];
      fmax = MAX(fmax,fvec[i]*fvec[i]);
    }
    
    if (nextra_atom)
      for (m = 0; m < nextra_atom; m++) {
        fatom = fextra_atom[m];
        gatom = gextra_atom[m];
        n = extra_nlen[m];
        for (i = 0; i < n; i++) {
          dot[0] += fatom[i]*fatom[i];
          dot[1] += fatom[i]*gatom[i];
	  fmax = MAX(fmax,fatom[i]*fatom[i]);
        }
      }
    MPI_Allreduce(dot,dotall,2,MPI_DOUBLE,MPI_SUM,world);
    MPI_Allreduce(&fmax,&fmaxall,2,MPI_DOUBLE,MPI_MAX,world);
    if (nextra_global)
      for (i = 0; i < nextra_global; i++) {
        dotall[0] += fextra[i]*fextra[i];
        dotall[1] += fextra[i]*gextra[i];
      }

<<<<<<< HEAD
    if (normstyle == 1) {	// max force norm
      if (fmax < update->ftol*update->ftol) return FTOL;
    } else {			// Euclidean force norm
      if (dotall[0] < update->ftol*update->ftol) return FTOL;
    }
=======
    fmax = 0.0;
    if (normstyle == MAX) {		// max force norm
      fmax = fnorm_max();
      if (fmax < update->ftol*update->ftol) return FTOL;
    } else if (normstyle == INF) {	// infinite force norm
      fmax = fnorm_inf();
      if (fmax < update->ftol*update->ftol) return FTOL;
    } else if (normstyle == TWO) {	// Euclidean force 2-norm
      if (dotall[0] < update->ftol*update->ftol) return FTOL;
    } else error->all(FLERR,"Illegal min_modify command"); 
>>>>>>> edda8a4d

    // update new search direction h from new f = -Grad(x) and old g
    // this is Polak-Ribieri formulation
    // beta = dotall[0]/gg would be Fletcher-Reeves
    // reinitialize CG every ndof iterations by setting beta = 0.0

    beta = MAX(0.0,(dotall[0] - dotall[1])/gg);
    if ((niter+1) % nlimit == 0) beta = 0.0;
    gg = dotall[0];

    for (i = 0; i < nvec; i++) {
      g[i] = fvec[i];
      h[i] = g[i] + beta*h[i];
    }
    if (nextra_atom)
      for (m = 0; m < nextra_atom; m++) {
        fatom = fextra_atom[m];
        gatom = gextra_atom[m];
        hatom = hextra_atom[m];
        n = extra_nlen[m];
        for (i = 0; i < n; i++) {
          gatom[i] = fatom[i];
          hatom[i] = gatom[i] + beta*hatom[i];
        }
      }
    if (nextra_global)
      for (i = 0; i < nextra_global; i++) {
        gextra[i] = fextra[i];
        hextra[i] = gextra[i] + beta*hextra[i];
      }

    // reinitialize CG if new search direction h is not downhill

    dot[0] = 0.0;
    for (i = 0; i < nvec; i++) dot[0] += g[i]*h[i];
    if (nextra_atom)
      for (m = 0; m < nextra_atom; m++) {
        gatom = gextra_atom[m];
        hatom = hextra_atom[m];
        n = extra_nlen[m];
        for (i = 0; i < n; i++) dot[0] += gatom[i]*hatom[i];
      }
    MPI_Allreduce(dot,dotall,1,MPI_DOUBLE,MPI_SUM,world);
    if (nextra_global)
      for (i = 0; i < nextra_global; i++)
        dotall[0] += gextra[i]*hextra[i];

    if (dotall[0] <= 0.0) {
      for (i = 0; i < nvec; i++) h[i] = g[i];
      if (nextra_atom)
        for (m = 0; m < nextra_atom; m++) {
          gatom = gextra_atom[m];
          hatom = hextra_atom[m];
          n = extra_nlen[m];
          for (i = 0; i < n; i++) hatom[i] = gatom[i];
        }
      if (nextra_global)
        for (i = 0; i < nextra_global; i++) hextra[i] = gextra[i];
    }

    // output for thermo, dump, restart files

    if (output->next == ntimestep) {
      timer->stamp();
      output->write(ntimestep);
      timer->stamp(Timer::OUTPUT);
    }
  }

  return MAXITER;
}<|MERGE_RESOLUTION|>--- conflicted
+++ resolved
@@ -36,11 +36,7 @@
 int MinCG::iterate(int maxiter)
 {
   int i,m,n,fail,ntimestep;
-<<<<<<< HEAD
-  double beta,gg,dot[2],dotall[2],fmax,fmaxall;
-=======
   double beta,gg,dot[2],dotall[2],fmax;
->>>>>>> edda8a4d
   double *fatom,*gatom,*hatom;
 
   // nlimit = max # of CG iterations before restarting
@@ -90,12 +86,10 @@
 
     // force tolerance criterion
 
-    fmax = fmaxall = 0.0;
     dot[0] = dot[1] = 0.0;
     for (i = 0; i < nvec; i++) {
       dot[0] += fvec[i]*fvec[i];
       dot[1] += fvec[i]*g[i];
-      fmax = MAX(fmax,fvec[i]*fvec[i]);
     }
     
     if (nextra_atom)
@@ -110,20 +104,12 @@
         }
       }
     MPI_Allreduce(dot,dotall,2,MPI_DOUBLE,MPI_SUM,world);
-    MPI_Allreduce(&fmax,&fmaxall,2,MPI_DOUBLE,MPI_MAX,world);
     if (nextra_global)
       for (i = 0; i < nextra_global; i++) {
         dotall[0] += fextra[i]*fextra[i];
         dotall[1] += fextra[i]*gextra[i];
       }
 
-<<<<<<< HEAD
-    if (normstyle == 1) {	// max force norm
-      if (fmax < update->ftol*update->ftol) return FTOL;
-    } else {			// Euclidean force norm
-      if (dotall[0] < update->ftol*update->ftol) return FTOL;
-    }
-=======
     fmax = 0.0;
     if (normstyle == MAX) {		// max force norm
       fmax = fnorm_max();
@@ -134,7 +120,6 @@
     } else if (normstyle == TWO) {	// Euclidean force 2-norm
       if (dotall[0] < update->ftol*update->ftol) return FTOL;
     } else error->all(FLERR,"Illegal min_modify command"); 
->>>>>>> edda8a4d
 
     // update new search direction h from new f = -Grad(x) and old g
     // this is Polak-Ribieri formulation
